"""
.. module:: pygeohash
   :platform: Unix, Windows
   :synopsis: A module for interacting with geohashes in python

.. moduleauthor:: Will McGinnis <will@pedalwrencher.com>


"""

from .distances import geohash_approximate_distance, geohash_haversine_distance
<<<<<<< HEAD
from .geohash import LatLong, ExactLatLong, encode, decode, decode_exactly
=======
from .geohash import encode, decode, decode_exactly, encode_strictly
>>>>>>> 30ebe900
from .stats import mean, northern, southern, eastern, western, variance, std
from .neighbor import get_adjacent

__author__ = 'willmcginnis'

__all__ = [
    'geohash_approximate_distance',
    'geohash_haversine_distance',
    'LatLong',
    'ExactLatLong',
    'encode',
    'encode_strictly',
    'decode',
    'decode_exactly',
    'mean',
    'northern',
    'southern',
    'eastern',
    'western',
    'variance',
    'std',
    'get_adjacent',
]

try:
    # Soft dependency
    import numpy, numba
<<<<<<< HEAD
    from .nbgeohash import nb_decode_exactly, nb_point_decode, nb_point_encode, nb_vector_encode, nb_vector_decode
    __all__ += [
=======
    from .nbgeohash import nb_decode_exactly, nb_point_encode, nb_point_decode, nb_vector_encode, nb_vector_decode
    __all__ += [
        'nb_point_encode',
        'nb_point_decode',
>>>>>>> 30ebe900
        'nb_vector_encode',
        'nb_vector_decode',
        'nb_decode_exactly',
        'nb_point_decode',
        'nb_point_encode'
    ]

except ImportError:
    import logging
    logging.warn(f"Numpy and Numba are soft dependencies to use the numba geohashing functions. \nCan only import/use native python functions.")<|MERGE_RESOLUTION|>--- conflicted
+++ resolved
@@ -9,11 +9,7 @@
 """
 
 from .distances import geohash_approximate_distance, geohash_haversine_distance
-<<<<<<< HEAD
-from .geohash import LatLong, ExactLatLong, encode, decode, decode_exactly
-=======
-from .geohash import encode, decode, decode_exactly, encode_strictly
->>>>>>> 30ebe900
+from .geohash import LatLong, ExactLatLong, encode, decode, decode_exactly, encode_strictly
 from .stats import mean, northern, southern, eastern, western, variance, std
 from .neighbor import get_adjacent
 
@@ -41,15 +37,10 @@
 try:
     # Soft dependency
     import numpy, numba
-<<<<<<< HEAD
     from .nbgeohash import nb_decode_exactly, nb_point_decode, nb_point_encode, nb_vector_encode, nb_vector_decode
-    __all__ += [
-=======
-    from .nbgeohash import nb_decode_exactly, nb_point_encode, nb_point_decode, nb_vector_encode, nb_vector_decode
     __all__ += [
         'nb_point_encode',
         'nb_point_decode',
->>>>>>> 30ebe900
         'nb_vector_encode',
         'nb_vector_decode',
         'nb_decode_exactly',
