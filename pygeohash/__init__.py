--- conflicted
+++ resolved
@@ -27,12 +27,8 @@
     'eastern',
     'western',
     'variance',
-<<<<<<< HEAD
     'std',
     'get_adjacent',
-]
-=======
-    'std'
 ]
 
 try:
@@ -49,5 +45,4 @@
 
 except ImportError:
     import logging
-    logging.warn(f"Numpy and Numba are soft dependencies to use the numba geohashing functions. \nCan only import/use native python functions.")
->>>>>>> de1e4593
+    logging.warn(f"Numpy and Numba are soft dependencies to use the numba geohashing functions. \nCan only import/use native python functions.")